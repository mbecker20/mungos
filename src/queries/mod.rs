pub mod get_full_collection;
<<<<<<< HEAD
pub mod get_one;
=======
pub mod get_many_by_id;
pub mod get_most_recent;
>>>>>>> 9d6c9d7a
<|MERGE_RESOLUTION|>--- conflicted
+++ resolved
@@ -1,7 +1,3 @@
 pub mod get_full_collection;
-<<<<<<< HEAD
-pub mod get_one;
-=======
 pub mod get_many_by_id;
-pub mod get_most_recent;
->>>>>>> 9d6c9d7a
+pub mod get_most_recent;