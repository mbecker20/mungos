use futures::stream::TryStreamExt;
use mongodb::{
    bson::{doc, oid::ObjectId, to_bson, Document},
    error::Result,
    options::{ClientOptions, FindOptions},
    Client,
};
use serde::{de::DeserializeOwned, Serialize};
use std::str::FromStr;
use std::{marker::Send, time::Duration};

pub mod queries;

pub struct Database {
    pub client: Client,
}
impl Database {
    pub async fn new(uri: &str, app_name: &str, timeout: Duration) -> Database {
        // Parse your connection string into an options struct
        let mut client_options = ClientOptions::parse(uri).await.unwrap();
        // Manually set an option
        client_options.app_name = Some(app_name.to_string());
        client_options.connect_timeout = Some(timeout);
        // Get a handle to the cluster
        let client = Client::with_options(client_options).unwrap();
        println!();
        println!("============================");
        println!("==== connected to mongo ====");
        println!("============================");
        println!();
        Database { client }
    }

<<<<<<< HEAD
    pub async fn create_one<T: Serialize>(
        &self,
        db_name: &str,
        collection_name: &str,
        item: T,
    ) -> Result<String> {
=======
    pub async fn update_one<T: Serialize>(
        &self,
        db_name: &str,
        collection_name: &str,
        id: &str,
        item: T,
    ) -> Result<T> {
>>>>>>> 47c36f28
        let collection = self
            .client
            .database(db_name)
            .collection::<T>(collection_name);
<<<<<<< HEAD
        let res = collection.insert_one(item, None).await?;
        Ok(res.inserted_id.as_object_id().unwrap().to_string())
=======
        let filter = doc! { "_id": ObjectId::from_str(id).unwrap() };
        let update = doc! { "$set": to_bson(&item)? };
        collection.update_one(filter, update, None).await?;
        Ok(item)
    }

    pub async fn update_many<T: Serialize>(
        &self,
        db_name: &str,
        collection_name: &str,
        query: Document,
        update: Document,
    ) -> Result<()> {
        let collection = self
            .client
            .database(db_name)
            .collection::<T>(collection_name);
        collection.update_many(query, update, None).await?;
        Ok(())
>>>>>>> 47c36f28
    }

    
}<|MERGE_RESOLUTION|>--- conflicted
+++ resolved
@@ -31,14 +31,12 @@
         Database { client }
     }
 
-<<<<<<< HEAD
     pub async fn create_one<T: Serialize>(
         &self,
         db_name: &str,
         collection_name: &str,
         item: T,
     ) -> Result<String> {
-=======
     pub async fn update_one<T: Serialize>(
         &self,
         db_name: &str,
@@ -46,15 +44,12 @@
         id: &str,
         item: T,
     ) -> Result<T> {
->>>>>>> 47c36f28
         let collection = self
             .client
             .database(db_name)
             .collection::<T>(collection_name);
-<<<<<<< HEAD
         let res = collection.insert_one(item, None).await?;
         Ok(res.inserted_id.as_object_id().unwrap().to_string())
-=======
         let filter = doc! { "_id": ObjectId::from_str(id).unwrap() };
         let update = doc! { "$set": to_bson(&item)? };
         collection.update_one(filter, update, None).await?;
@@ -74,7 +69,6 @@
             .collection::<T>(collection_name);
         collection.update_many(query, update, None).await?;
         Ok(())
->>>>>>> 47c36f28
     }
 
     
